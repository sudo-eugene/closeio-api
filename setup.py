from setuptools import setup

<<<<<<< HEAD
requires = ['requests >= 0.10.8', 'six==1.9.0']
=======
requires = ['requests >= 0.10.8', 'grequests >= 0.2.0']
>>>>>>> a488ac4c

setup(
    name = "closeio",
    packages = ['closeio_api'],
    version = "0.1",
    description = "Close.io Python Library",
    author = "Close.io Team",
    url = "https://github.com/elasticsales/closeio-api/",
    install_requires = requires,
    classifiers = [
        "Programming Language :: Python",
        "Operating System :: OS Independent",
        ],
    long_description = """\
        Closeio Python library
         """ )<|MERGE_RESOLUTION|>--- conflicted
+++ resolved
@@ -1,10 +1,6 @@
 from setuptools import setup
 
-<<<<<<< HEAD
-requires = ['requests >= 0.10.8', 'six==1.9.0']
-=======
-requires = ['requests >= 0.10.8', 'grequests >= 0.2.0']
->>>>>>> a488ac4c
+requires = ['requests >= 0.10.8', 'grequests >= 0.2.0', 'six==1.9.0']
 
 setup(
     name = "closeio",
