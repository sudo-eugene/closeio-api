import json
import time
import requests
from closeio_api.utils import local_tz_offset

import six
from six.moves import urllib


class APIError(Exception):
    pass


class API(object):
    def __init__(self, base_url, api_key, tz_offset=None,
                 async=False, max_retries=5):
        assert base_url
        self.base_url = base_url
        self.api_key = api_key
        self.async = async
        self.max_retries = max_retries
        if async:
            import grequests
            self.requests = grequests
        else:
            self.requests = requests.Session()
        self.tz_offset = tz_offset or local_tz_offset()

    def dispatch(self, method_name, endpoint, data=None):
        method = getattr(self.requests, method_name)
        for retry_count in xrange(self.max_retries):
            try:
                response = method(
                    self.base_url+endpoint,
                    data=data is not None and json.dumps(data),
                    auth=(self.api_key, ''),
                    headers={'Content-Type': 'application/json',
                             'X-TZ-Offset': self.tz_offset}
                )
            except requests.exceptions.ConnectionError:
                if (retry_count + 1 == self.max_retries):
                    raise
                time.sleep(2)
            else:
                break

        if self.async:
            return response
        else:
            if response.ok:
                return response.json()
            else:
                raise APIError(response.text)

    def get(self, endpoint, data=None):
<<<<<<< HEAD
        data = data or {}
        encoded_data = dict((k, unicode(v).encode('utf-8')) for k, v in data.iteritems())
        endpoint += ('/?' + urllib.urlencode(encoded_data)) if data else '/'
=======
        if data:
            for k, v in six.iteritems(data):
                data[k] = six.text_type(v).encode('utf-8')
            endpoint += '/?'+urllib.parse.urlencode(data)
        else:
            endpoint += '/'
>>>>>>> ee20ec00
        return self.dispatch('get', endpoint)

    def post(self, endpoint, data):
        return self.dispatch('post', endpoint+'/', data)

    def put(self, endpoint, data):
        return self.dispatch('put', endpoint+'/', data)

    def delete(self, endpoint):
        return self.dispatch('delete', endpoint+'/')

    # Only for async requests
    def map(self, reqs, max_retries=None):
        if max_retries is None:
            max_retries = self.max_retries
        # TODO
        # There is no good way of catching or dealing with exceptions that are
        # raised during the request sending process when using map or imap.
        # When this issue is closed:
        # https://github.com/kennethreitz/grequests/pull/15
        # modify this method to repeat only the requests that failed because of
        # connection errors
        if self.async:
            import grequests
            responses = [(
                response.json() if response.ok else APIError()
            ) for response in grequests.map(reqs)]
            # retry the api calls that failed until they succeed or the
            # max_retries limit is reached
            retries = 0
            while True and retries < max_retries:
                n_errors = sum([int(isinstance(response, APIError))
                                for response in responses])
                if not n_errors:
                    break
                # sleep 2 seconds before retrying requests
                time.sleep(2)
                error_ids = [i for i, resp in enumerate(responses)
                             if isinstance(responses[i], APIError)]
                new_reqs = [reqs[i] for i in range(len(responses))
                            if i in error_ids]
                new_resps = [(
                    response.json() if response.ok else APIError()
                ) for response in grequests.map(new_reqs)]
                # update the responses that previously finished with errors
                for i in range(len(error_ids)):
                    responses[error_ids[i]] = new_resps[i]
                retries += 1
            return responses


class Client(API):
<<<<<<< HEAD
    def __init__(self, api_key, tz_offset=None, async=False, max_retries=5, development=False):
=======
    def __init__(self, api_key, tz_offset=None,
                 async=False, development=False):
>>>>>>> ee20ec00
        if development:
            base_url = 'http://localhost:5001/api/v1/'
        else:
            base_url = 'https://app.close.io/api/v1/'
<<<<<<< HEAD
        super(Client, self).__init__(base_url, api_key, tz_offset=tz_offset, async=async, max_retries=max_retries)
=======
        super(Client, self).__init__(base_url, api_key,
                                     tz_offset=tz_offset, async=async)
>>>>>>> ee20ec00
<|MERGE_RESOLUTION|>--- conflicted
+++ resolved
@@ -53,18 +53,9 @@
                 raise APIError(response.text)
 
     def get(self, endpoint, data=None):
-<<<<<<< HEAD
         data = data or {}
-        encoded_data = dict((k, unicode(v).encode('utf-8')) for k, v in data.iteritems())
+        encoded_data = dict((k, six.text_type(v).encode('utf-8')) for k, v in data.iteritems())
         endpoint += ('/?' + urllib.urlencode(encoded_data)) if data else '/'
-=======
-        if data:
-            for k, v in six.iteritems(data):
-                data[k] = six.text_type(v).encode('utf-8')
-            endpoint += '/?'+urllib.parse.urlencode(data)
-        else:
-            endpoint += '/'
->>>>>>> ee20ec00
         return self.dispatch('get', endpoint)
 
     def post(self, endpoint, data):
@@ -117,19 +108,11 @@
 
 
 class Client(API):
-<<<<<<< HEAD
-    def __init__(self, api_key, tz_offset=None, async=False, max_retries=5, development=False):
-=======
-    def __init__(self, api_key, tz_offset=None,
-                 async=False, development=False):
->>>>>>> ee20ec00
+    def __init__(self, api_key, tz_offset=None, async=False,
+                 max_retries=5, development=False):
         if development:
             base_url = 'http://localhost:5001/api/v1/'
         else:
             base_url = 'https://app.close.io/api/v1/'
-<<<<<<< HEAD
-        super(Client, self).__init__(base_url, api_key, tz_offset=tz_offset, async=async, max_retries=max_retries)
-=======
-        super(Client, self).__init__(base_url, api_key,
-                                     tz_offset=tz_offset, async=async)
->>>>>>> ee20ec00
+        super(Client, self).__init__(base_url, api_key, tz_offset=tz_offset,
+                                     async=async, max_retries=max_retries)