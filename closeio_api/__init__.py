--- conflicted
+++ resolved
@@ -39,31 +39,18 @@
             request.body or '',
             '----------- /HTTP Request -----------'))
 
-<<<<<<< HEAD
-    def dispatch(self, method_name, endpoint, data=None):
-        method = getattr(self.requests, method_name)
-=======
     def dispatch(self, method_name, endpoint, data=None, **kwargs):
->>>>>>> bc128d29
         for retry_count in range(self.max_retries):
             try:
                 request = requests.Request(
                     method_name,
                     self.base_url+endpoint,
-<<<<<<< HEAD
                     data=data is not None and json.dumps(data),
-                    auth=(self.api_key, ''),
-                    headers={'Content-Type': 'application/json',
-                             'X-TZ-Offset': self.tz_offset}
                 )
-=======
-                    data=data != None and json.dumps(data)
-                    )
                 prepped_request = self.session.prepare_request(request)
                 if kwargs.get('debug', False):
                     self._print_request(prepped_request)
                 response = self.session.send(prepped_request)
->>>>>>> bc128d29
             except requests.exceptions.ConnectionError:
                 if (retry_count + 1 == self.max_retries):
                     raise
@@ -141,9 +128,5 @@
             base_url = 'https://localhost:5001/api/v1/'
         else:
             base_url = 'https://app.close.io/api/v1/'
-<<<<<<< HEAD
         super(Client, self).__init__(base_url, api_key, tz_offset=tz_offset,
                                      async=async, max_retries=max_retries)
-=======
-        super(Client, self).__init__(base_url, api_key, tz_offset=tz_offset, async=async, max_retries=max_retries)
->>>>>>> bc128d29
